import 'dart:async';

import 'package:flutter/material.dart';
import 'package:flutter/services.dart';
import 'package:uuid/uuid.dart';

import 'model.dart';
import 'replicant.dart';

const bundleVersion = 1;

void main() => runApp(MyApp());

class MyApp extends StatelessWidget {
  // This widget is the root of your application.
  @override
  Widget build(BuildContext context) {
    return MaterialApp(
      title: 'Flutter Demo',
      theme: ThemeData(
        primarySwatch: Colors.blue,
      ),
      home: MyHomePage(title: 'ToDo List'),
      
    );
  }
}

class MyHomePage extends StatefulWidget {
  MyHomePage({Key key, this.title}) : super(key: key);

  // This widget is the home page of your application. It is stateful, meaning
  // that it has a State object (defined below) that contains fields that affect
  // how it looks.

  // This class is the configuration for the state. It holds the values (in this
  // case the title) provided by the parent (in this case the App widget) and
  // used by the build method of the State. Fields in a Widget subclass are
  // always marked "final".

  final String title;

  @override
  _MyHomePageState createState() => _MyHomePageState();
}

class _MyHomePageState extends State<MyHomePage> {
  static final _replicant = Replicant('replicant.dev/samples/todo');

  _MyHomePageState() {
    _init();
  }

<<<<<<< HEAD
  List<Todo> _todos;

  Future<void> _init() async {
    await _registerBundle();
    await _load();
  }

  Future<void> _load() async {
    final Map<String, dynamic> res = await _replicant.exec('getTodos');
    var todos = List.from(res.entries.map((e) => Todo.fromJson(e.key, e.value)));
    todos.sort((t1, t2) => t1.order < t2.order ? -1 : t1.order == t2.order ? 0 : 1);
    setState(() {
      _todos = todos;
    });
=======
  List<dynamic> _todoItems = [];

  Future<void> _init() async {
    await _registerBundle();
    await _replicant.exec('init', []);
    await _getTodos();
>>>>>>> 3ea8d5dd
  }

  Future<void> _registerBundle() async {
    /*
    var registeredVersion = 0;
    try {
      registeredVersion = await _replicant.exec('codeVersion');
    } catch (e) {
      print(e.toString());
      // https://github.com/aboodman/replicant/issues/25
      if (!e.toString().contains("Unknown function: codeVersion")) {
        throw e;
      }
    }

    if (registeredVersion < bundleVersion) {
      */
      await _replicant.putBundle(await rootBundle.loadString('assets/bundle.js', cache: false));
      //print("Upgraded bundle version from $registeredVersion to $bundleVersion");
    //}
  }

  Future<void> _sync() async {
    print("Syncing...");
<<<<<<< HEAD
    await _replicant.sync('https://replicate.to/serve/susan-counter');
    await _load();
=======
    await _replicant.sync('https://replicate.to/serve/boodman-todos');
>>>>>>> 3ea8d5dd
    print("Done");
  }

  Future <void> _dropDatabase() async {
    await _replicant.dropDatabase();
    await _init();
    Navigator.pop(context);
  }

  Widget _buildDrawer() {
    return Drawer(
      child: ListView(
        children: <Widget>[
          DrawerHeader(
            child: Text(""),
              decoration: BoxDecoration(
              color: Colors.blue,
            ),
          ),
          ListTile(
            title: Text('Sync'),
            onTap: _sync,
          ),
          ListTile(
            title: Text('Delete local state'),
            onTap: _dropDatabase,
          ),
        ],
      ),
    );
  }

  @override
  Widget build(BuildContext context) {
    return new Scaffold(
      appBar: new AppBar(
         title: new Text('Todo List')
      ),
      drawer: _buildDrawer(),
      body: _buildTodoList(),
      floatingActionButton: new FloatingActionButton(
        onPressed: _pushAddTodoScreen,
        tooltip: 'Add task',
        child: new Icon(Icons.add)
      ),
    );
  }

  void _addTodoItem(String task) async {
    var uuid = new Uuid();
    // Only add the task if the user actually entered something
    if(task.length > 0) {
      await _replicant.exec('addTodo', [uuid.v4(), task, 5]);
      await _getTodos();
    }
  }

  void _removeTodoItem(int index) {
    //setState(() => _todoItems.removeAt(index));
  }

  void _promptRemoveTodoItem(int index) {
    /*
    showDialog(
      context: context,
      builder: (BuildContext context) {
        return new AlertDialog(
          title: new Text('Mark "${_todoItems[index]}" as done?'),
          actions: <Widget>[
            new FlatButton(
              child: new Text('CANCEL'),
              // The alert is actually part of the navigation stack, so to close it, we
              // need to pop it.
              onPressed: () => Navigator.of(context).pop()
            ),
            new FlatButton(
              child: new Text('MARK AS DONE'),
              onPressed: () {
                _removeTodoItem(index);
                Navigator.of(context).pop();
              }
            )
          ]
        );
      }
    );
    */
  }

  // Build the whole list of todo items
  Widget _buildTodoList() {
<<<<<<< HEAD
    return new ListView.builder(
      itemBuilder: (context, index) {
=======

    return ListView.builder(
      itemBuilder: (BuildContext _context, int index) {
>>>>>>> 3ea8d5dd
        // itemBuilder will be automatically be called as many times as it takes for the
        // list to fill up its available space, which is most likely more than the
        // number of todo items we have. So, we need to check the index is OK.
        if(index < _todos.length) {
          return _buildTodoItem(_todos[index].title, index);
        }
      },
    );
<<<<<<< HEAD
=======
  }

  Future<void> _getTodos() async {
    Map<String, dynamic> temp = await _replicant.exec('getTodos', []);
    List<dynamic> todos = List.from(temp.entries.map((e) { e.value['id'] = e.key; return e.value;} ));
    setState(() => _todoItems = todos);
>>>>>>> 3ea8d5dd
  }

  // Build a single todo item
  Widget _buildTodoItem(var todoItem, int index) {
    return new ListTile(
      title: new Text(todoItem["title"]),
      onTap: () => _promptRemoveTodoItem(index)
      
    );
    
  }

  void _pushAddTodoScreen() {
    // Push this page onto the stack
    Navigator.of(context).push(
      // MaterialPageRoute will automatically animate the screen entry, as well as adding
      // a back button to close it
      new MaterialPageRoute(
        builder: (context) {
          return new Scaffold(
            appBar: new AppBar(
              title: new Text('Add a new task')
            ),
            body: new TextField(
              autofocus: true,
              onSubmitted: (val) {
                _addTodoItem(val);
                Navigator.pop(context); // Close the add todo screen
              },
              decoration: new InputDecoration(
                hintText: 'Enter something to do...',
                contentPadding: const EdgeInsets.all(16.0)
              ),
            )
          );
        }
      )
    );
  }
}<|MERGE_RESOLUTION|>--- conflicted
+++ resolved
@@ -51,33 +51,24 @@
     _init();
   }
 
-<<<<<<< HEAD
-  List<Todo> _todos;
+  List<Todo> _todos = [];
 
   Future<void> _init() async {
     await _registerBundle();
+    await _replicant.exec('init', []);
     await _load();
   }
 
   Future<void> _load() async {
     final Map<String, dynamic> res = await _replicant.exec('getTodos');
-    var todos = List.from(res.entries.map((e) => Todo.fromJson(e.key, e.value)));
+    List<Todo> todos = List.from(res.entries.map((e) => Todo.fromJson(e.key, e.value)));
     todos.sort((t1, t2) => t1.order < t2.order ? -1 : t1.order == t2.order ? 0 : 1);
     setState(() {
       _todos = todos;
     });
-=======
-  List<dynamic> _todoItems = [];
-
-  Future<void> _init() async {
-    await _registerBundle();
-    await _replicant.exec('init', []);
-    await _getTodos();
->>>>>>> 3ea8d5dd
   }
 
   Future<void> _registerBundle() async {
-    /*
     var registeredVersion = 0;
     try {
       registeredVersion = await _replicant.exec('codeVersion');
@@ -90,20 +81,15 @@
     }
 
     if (registeredVersion < bundleVersion) {
-      */
       await _replicant.putBundle(await rootBundle.loadString('assets/bundle.js', cache: false));
-      //print("Upgraded bundle version from $registeredVersion to $bundleVersion");
-    //}
+      print("Upgraded bundle version from $registeredVersion to $bundleVersion");
+    }
   }
 
   Future<void> _sync() async {
     print("Syncing...");
-<<<<<<< HEAD
-    await _replicant.sync('https://replicate.to/serve/susan-counter');
+    await _replicant.sync('https://replicate.to/serve/boodman-todos');
     await _load();
-=======
-    await _replicant.sync('https://replicate.to/serve/boodman-todos');
->>>>>>> 3ea8d5dd
     print("Done");
   }
 
@@ -156,8 +142,8 @@
     var uuid = new Uuid();
     // Only add the task if the user actually entered something
     if(task.length > 0) {
-      await _replicant.exec('addTodo', [uuid.v4(), task, 5]);
-      await _getTodos();
+      await _replicant.exec('addTodo', [uuid.v4(), task, _todos.length]);
+      await _load();
     }
   }
 
@@ -195,37 +181,22 @@
 
   // Build the whole list of todo items
   Widget _buildTodoList() {
-<<<<<<< HEAD
-    return new ListView.builder(
-      itemBuilder: (context, index) {
-=======
-
     return ListView.builder(
       itemBuilder: (BuildContext _context, int index) {
->>>>>>> 3ea8d5dd
         // itemBuilder will be automatically be called as many times as it takes for the
         // list to fill up its available space, which is most likely more than the
         // number of todo items we have. So, we need to check the index is OK.
         if(index < _todos.length) {
-          return _buildTodoItem(_todos[index].title, index);
+          return _buildTodoItem(_todos[index], index);
         }
       },
     );
-<<<<<<< HEAD
-=======
-  }
-
-  Future<void> _getTodos() async {
-    Map<String, dynamic> temp = await _replicant.exec('getTodos', []);
-    List<dynamic> todos = List.from(temp.entries.map((e) { e.value['id'] = e.key; return e.value;} ));
-    setState(() => _todoItems = todos);
->>>>>>> 3ea8d5dd
   }
 
   // Build a single todo item
-  Widget _buildTodoItem(var todoItem, int index) {
+  Widget _buildTodoItem(Todo todo, int index) {
     return new ListTile(
-      title: new Text(todoItem["title"]),
+      title: new Text(todo.title),
       onTap: () => _promptRemoveTodoItem(index)
       
     );
