--- conflicted
+++ resolved
@@ -3,39 +3,7 @@
 This is a shared native library used by all Replicant clients. Currently it is implemented by via of [GoMobile](https://godoc.org/golang.org/x/mobile/cmd/gomobile),
 which means it is usable only by iOS an Android.
 
-<<<<<<< HEAD
-## Compile and build
-
-```
-mkdir ~/somepath   # note: go modules require somepath not be in GOPATH
-cd ~/somepath
-git clone https://github.com/rocicorp/replicant-server replicant-server
-cd replicant-server
-go test ./...
-go build ./cmd/repl
-```
-
-## Verify that it works
-
-```
-# server setup
-
-mkdir /tmp/server
-# put a value at id monkey; note that 'sandbox' is significant, it is a default unauthenticated account
-echo '["bananas", 42]' | ./repl --db=/tmp/server/sandbox/test-db put monkey 
-./repl --db=/tmp/server/sandbox/test-db scan # should show the monkey and its value
-./repl --db=/tmp/server serve
-
-# client setup 
-
-mkdir /tmp/client
-echo "" > /tmp/client/empty.js
-./repl --db=/tmp/client sync http://localhost:7001/sandbox/test-db  --bundle=/tmp/client/empty.js
-./repl --db=/tmp/client scan # should show monkey and its value, which was sync'd from the server
-```
-=======
 However, it should eventually also have a cgo target, so that it can be used by desktop clients too.
->>>>>>> 55f8e353
 
 # Versioning
 
